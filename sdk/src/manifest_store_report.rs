// Copyright 2022 Adobe. All rights reserved.
// This file is licensed to you under the Apache License,
// Version 2.0 (http://www.apache.org/licenses/LICENSE-2.0)
// or the MIT license (http://opensource.org/licenses/MIT),
// at your option.

// Unless required by applicable law or agreed to in writing,
// this software is distributed on an "AS IS" BASIS, WITHOUT
// WARRANTIES OR REPRESENTATIONS OF ANY KIND, either express or
// implied. See the LICENSE-MIT and LICENSE-APACHE files for the
// specific language governing permissions and limitations under
// each license.

#[cfg(feature = "file_io")]
use std::path::Path;
use std::{collections::HashMap, io::Write};

use atree::{Arena, Token};
use extfmt::Hexlify;
use serde::{Deserialize, Serialize};
use serde_json::Value;

use crate::{
    assertion::AssertionData,
    claim::Claim,
    status_tracker::{DetailedStatusTracker, StatusTracker},
    store::Store,
    validation_status::ValidationStatus,
    Result,
};

/// Low level JSON based representation of Manifest Store - used for debugging
#[non_exhaustive]
#[derive(Serialize, Deserialize, Debug, Default)]
pub struct ManifestStoreReport {
    #[serde(skip_serializing_if = "Option::is_none")]
    active_manifest: Option<String>,
    manifests: HashMap<String, ManifestReport>,
    #[serde(skip_serializing_if = "Option::is_none")]
    validation_status: Option<Vec<ValidationStatus>>,
}

impl ManifestStoreReport {
    /// Creates a ManifestStoreReport from an existing Store
    pub(crate) fn from_store(store: &Store) -> Result<Self> {
        let mut manifests = HashMap::<String, ManifestReport>::new();
        for claim in store.claims() {
            manifests.insert(claim.label().to_owned(), ManifestReport::from_claim(claim)?);
        }

        Ok(ManifestStoreReport {
            active_manifest: store.provenance_label(),
            manifests,
            validation_status: None,
        })
    }

    pub fn dump_tree<P: AsRef<Path>>(path: P) -> Result<()> {
        let mut validation_log = crate::status_tracker::DetailedStatusTracker::new();
        let store = crate::store::Store::load_from_asset(path.as_ref(), true, &mut validation_log)?;

        let claim = store.provenance_claim().ok_or(crate::Error::ClaimMissing {
            label: "None".to_string(),
        })?;

        let os_filename = path
            .as_ref()
            .file_name()
<<<<<<< HEAD
            .ok_or(crate::Error::BadParam("bad filename".to_string()))?;
        let asset_name = os_filename.to_string_lossy().to_owned();
=======
            .ok_or_else(|| crate::Error::BadParam("bad filename".to_string()))?;
        let asset_name = os_filename.to_string_lossy().into_owned();
>>>>>>> 0bdda9e6

        let (tree, root_token) = ManifestStoreReport::to_tree(&store, claim, &asset_name, false)?;
        fn walk_tree(tree: &Arena<String>, token: &Token) -> treeline::Tree<String> {
            let result = token.children_tokens(tree).fold(
                treeline::Tree::root(tree[*token].data.clone()),
                |mut root, entry_token| {
                    if entry_token.is_leaf(tree) {
                        root.push(treeline::Tree::root(tree[entry_token].data.clone()));
                    } else {
                        root.push(walk_tree(tree, &entry_token));
                    }
                    root
                },
            );

            result
        }

        // print tree
        println!("Tree View:\n {}", walk_tree(&tree, &root_token));

        Ok(())
    }

    pub fn dump_plantuml<P: AsRef<Path>>(path: P) -> Result<()> {
        let mut validation_log = crate::status_tracker::DetailedStatusTracker::new();
        let store = crate::store::Store::load_from_asset(path.as_ref(), true, &mut validation_log)?;

        let claim = store.provenance_claim().ok_or(crate::Error::ClaimMissing {
            label: "None".to_string(),
        })?;

        let os_filename = path
            .as_ref()
            .file_name()
<<<<<<< HEAD
            .ok_or(crate::Error::BadParam("bad filename".to_string()))?;
        let asset_name = os_filename.to_string_lossy().to_owned();
=======
            .ok_or_else(|| crate::Error::BadParam("bad filename".to_string()))?;
        let asset_name = os_filename.to_string_lossy().into_owned();
>>>>>>> 0bdda9e6

        let mut objects: std::collections::HashSet<String> = std::collections::HashSet::new();
        let mut connections: Vec<u8> = Vec::new();

        let (tree, root_token) = ManifestStoreReport::to_tree(&store, claim, &asset_name, true)?;

        fn walk_tree(
            tree: &Arena<String>,
            token: &Token,
            parent: Option<&String>,
            objects: &mut std::collections::HashSet<String>,
            connections: &mut Vec<u8>,
        ) -> Result<()> {
            // add object
            objects.insert(tree[*token].data.clone());

            token
                .children_tokens(tree)
                .fold(tree[*token].data.clone(), |root, entry_token| {
                    if entry_token.is_leaf(tree) {
                        let leaf = &tree[entry_token].data;
                        if !leaf.starts_with("Assertion:") {
                            objects.insert(leaf.clone());
                            writeln!(connections, "{} --> {}", root, leaf).unwrap();
                        }
                        root
                    } else {
                        let node = &tree[entry_token].data;
                        objects.insert(node.clone());

                        if !entry_token.is_leaf(tree) {
                            let _r =
                                walk_tree(tree, &entry_token, Some(node), objects, connections);
                        }
                        if let Some(p) = parent {
                            let _r = writeln!(connections, "{} --> {}", p, node);
                        } else {
                            let _r = writeln!(connections, "{} --> {}", root, node);
                        }

                        root
                    }
                });

            Ok(())
        }

        match walk_tree(&tree, &root_token, None, &mut objects, &mut connections) {
            Ok(_) => {
                let mut output = Vec::new();

                writeln!(&mut output, "@startuml").unwrap();
                for o in objects {
                    writeln!(&mut output, "object {}", o).unwrap();
                }
                output.append(&mut connections);
                writeln!(&mut output, "@enduml").unwrap();

                println!(
                    "Plant UML:\n{}",
                    String::from_utf8(output).map_err(|_e| crate::Error::BadParam(
                        "could not generate plant uml".to_string()
                    ))?
                );
                Ok(())
            }
            Err(e) => Err(e),
        }
    }

    pub fn dump_svg<P: AsRef<Path>>(path: P) -> Result<()> {
        use layout::{
            backends::svg::SVGWriter,
            core::{base::Orientation, geometry::Point, style::*, utils::save_to_file},
            std_shapes::shapes::*,
            topo::layout::VisualGraph,
        };
        //use layout::topo::placer::Placer;

        let mut validation_log = crate::status_tracker::DetailedStatusTracker::new();
        let store = crate::store::Store::load_from_asset(path.as_ref(), true, &mut validation_log)?;

        let os_filename = path
            .as_ref()
            .file_name()
<<<<<<< HEAD
            .ok_or(crate::Error::BadParam("bad filename".to_string()))?;
        let asset_name = os_filename.to_string_lossy().to_owned();
=======
            .ok_or_else(|| crate::Error::BadParam("bad filename".to_string()))?;
        let asset_name = os_filename.to_string_lossy().into_owned();
>>>>>>> 0bdda9e6

        fn walk_tree(tree: &Arena<String>, token: &Token, vg: &mut VisualGraph) -> Result<()> {
            token.children_tokens(tree).fold(
                vg.add_node(Element::create(
                    ShapeKind::new_box(&tree[*token].data),
                    StyleAttr::simple(),
                    Orientation::LeftToRight,
                    Point::new(200., 100.),
                )),
                |root, entry_token| {
                    if entry_token.is_leaf(tree) {
                        let _d = &tree[*token].data;
                        //let _node = vg.add_node(Element::create(ShapeKind::new_box(&tree[*token].data), StyleAttr::simple(), Orientation::LeftToRight, Point::new(100., 100.)));
                        root
                    } else {
                        let node = vg.add_node(Element::create(
                            ShapeKind::new_box(&tree[entry_token].data),
                            StyleAttr::simple(),
                            Orientation::LeftToRight,
                            Point::new(200., 100.),
                        ));

                        let arrow = Arrow::simple("");

                        //walk_tree(tree, &entry_token, vg).unwrap();
                        vg.add_edge(arrow, root, node);
                        node
                    }
                },
            );

            Ok(())
        }

        let mut vg = VisualGraph::new(Orientation::TopToBottom);

        let claim = store.provenance_claim().ok_or(crate::Error::ClaimMissing {
            label: "None".to_string(),
        })?;

        let (tree, root_token) = ManifestStoreReport::to_tree(&store, claim, &asset_name, true)?;

        walk_tree(&tree, &root_token, &mut vg)?;

        let mut svg = SVGWriter::new();
        vg.do_it(false, false, false, &mut svg);

        match save_to_file("/Users/mfisher/Downloads/graph.svg", &svg.finalize()) {
            Ok(_) => Ok(()),
            Err(e) => Err(crate::error::Error::IoError(e)),
        }
    }

    pub fn dump_cert_chain<P: AsRef<Path>>(path: P) -> Result<()> {
        let mut validation_log = crate::status_tracker::DetailedStatusTracker::new();
        let store = crate::store::Store::load_from_asset(path.as_ref(), true, &mut validation_log)?;

        let cert_str = store.get_provenance_cert_chain()?;
        println!("{}", cert_str);
        Ok(())
    }

    /// Creates a ManifestStoreReport from an existing Store and a validation log
    pub(crate) fn from_store_with_log(
        store: &Store,
        validation_log: &mut impl StatusTracker,
    ) -> Result<Self> {
        let mut report = Self::from_store(store)?;

        // convert log items to ValidationStatus
        let mut statuses = Vec::new();
        for item in validation_log.get_log() {
            if let Some(status) = item.validation_status.as_ref() {
                statuses.push(
                    ValidationStatus::new(status.to_string())
                        .set_url(item.label.to_string())
                        .set_explanation(item.description.to_string()),
                );
            }
        }
        if !statuses.is_empty() {
            report.validation_status = Some(statuses);
        }
        Ok(report)
    }

    /// Creates a ManifestStoreReport from image bytes and a format
    pub fn from_bytes(format: &str, image_bytes: &[u8]) -> Result<Self> {
        let mut validation_log = DetailedStatusTracker::new();
        let store = Store::load_from_memory(format, image_bytes, true, &mut validation_log)?;
        Self::from_store_with_log(&store, &mut validation_log)
    }

    /// Creates a ManifestStoreReport from a file
    #[cfg(feature = "file_io")]
    pub fn from_file<P: AsRef<Path>>(path: P) -> Result<Self> {
        let mut validation_log = DetailedStatusTracker::new();
        let store = Store::load_from_asset(path.as_ref(), true, &mut validation_log)?;
        Self::from_store_with_log(&store, &mut validation_log)
    }

    /// create a json string representation of this structure, omitting binaries
    fn to_json(&self) -> String {
        let mut json = serde_json::to_string_pretty(self).unwrap_or_else(|e| e.to_string());

        json = b64_tag(json, "hash");
        json = omit_tag(json, "pad");

        json
    }

    fn populate_node(
        tree: &mut Arena<String>,
        store: &Store,
        claim: &Claim,
        current_token: &Token,
        name_only: bool,
    ) -> Result<()> {
        let claim_assertions = claim.claim_assertion_store();
        for claim_assertion in claim_assertions.iter() {
            let hashlink = claim_assertion.label();
            let (label, instance) = Claim::assertion_label_from_link(&hashlink);
            let label = Claim::label_with_instance(&label, instance);

            current_token.append(tree, format!("Assertion:{}", label));
        }

        // recurse down ingredients
        for i in claim.ingredient_assertions() {
            let ingredient_assertion =
                <crate::assertions::Ingredient as crate::AssertionBase>::from_assertion(i)?;

            // is this an ingredient
            if let Some(ref c2pa_manifest) = &ingredient_assertion.c2pa_manifest {
                let label = Store::manifest_label_from_path(&c2pa_manifest.url());
                let hash = &c2pa_manifest.hash()[..5];

                if let Some(ingredient_claim) = store.get_claim(&label) {
                    // create new node
                    let data = if name_only {
                        format!("{}_{}", ingredient_assertion.title, Hexlify(hash))
                    } else {
                        format!("Asset:{}, Manifest:{}", ingredient_assertion.title, label)
                    };
                    let new_token = tree.new_node(data);
                    current_token.append_node(tree, new_token).map_err(|_err| {
                        crate::Error::InvalidAsset("Bad Manifest graph".to_string())
                    })?;

                    ManifestStoreReport::populate_node(
                        tree,
                        store,
                        ingredient_claim,
                        &new_token,
                        name_only,
                    )?;
                }
            } else {
                let asset_name = &ingredient_assertion.title;
                let data = if name_only {
                    asset_name.to_string()
                } else {
                    format!("Asset:{}", asset_name)
                };
                current_token.append(tree, data);
            }
        }

        Ok(())
    }

    fn to_tree(
        store: &Store,
        claim: &Claim,
        asset_name: &str,
        name_only: bool,
    ) -> Result<(Arena<String>, Token)> {
        let data = if name_only {
            asset_name.to_string()
        } else {
            format!("Asset:{}, Manifest:{}", asset_name, claim.label())
        };

        let (mut tree, root_token) = Arena::with_data(data);
        ManifestStoreReport::populate_node(&mut tree, store, claim, &root_token, name_only)?;
        Ok((tree, root_token))
    }
}

impl std::fmt::Display for ManifestStoreReport {
    fn fmt(&self, f: &mut std::fmt::Formatter<'_>) -> std::fmt::Result {
        f.write_str(&self.to_json())
    }
}

#[derive(Serialize, Deserialize, Debug, Default)]
struct ManifestReport {
    claim: Value,
    assertion_store: HashMap<String, Value>,
    #[serde(skip_serializing_if = "Option::is_none")]
    credential_store: Option<Vec<Value>>,
    signature: SignatureReport,
}

impl ManifestReport {
    fn from_claim(claim: &Claim) -> Result<Self> {
        let mut assertion_store = HashMap::<String, Value>::new();
        let claim_assertions = claim.claim_assertion_store();
        for claim_assertion in claim_assertions.iter() {
            let hashlink = claim_assertion.label();
            let (label, instance) = Claim::assertion_label_from_link(&hashlink);
            let label = Claim::label_with_instance(&label, instance);
            let value = match claim_assertion.assertion().decode_data() {
                AssertionData::Json(_) | AssertionData::Cbor(_) => {
                    claim_assertion.assertion().as_json_object()? // todo:  this may cause data loss
                }
                AssertionData::Binary(x) => {
                    serde_json::to_value(format!("<omitted> len = {}", x.len()))?
                }
                AssertionData::Uuid(s, x) => {
                    serde_json::to_value(format!("uuid: {}, data: {}", s, base64::encode(x)))?
                }
            };
            assertion_store.insert(label, value);
        }

        // convert credential store to json values
        let credential_store: Vec<Value> = claim
            .get_verifiable_credentials()
            .iter()
            .filter_map(|d| match d {
                AssertionData::Json(s) => serde_json::from_str(s).ok(),
                _ => None,
            })
            .collect();

        let signature = match claim.signature_info() {
            Some(info) => SignatureReport {
                alg: info.alg.map_or_else(String::new, |a| a.to_string()),
                issuer: info.issuer_org,
                time: info.date.map(|d| d.to_rfc3339()),
            },
            None => SignatureReport::default(),
        };
        Ok(Self {
            claim: serde_json::to_value(claim)?, // todo:  this will lose tagging info
            assertion_store,
            credential_store: (!credential_store.is_empty()).then(|| credential_store),
            signature,
        })
    }
    /// create a json string representation of this structure, omitting binaries
    fn to_json(&self) -> String {
        let mut json = serde_json::to_string_pretty(self).unwrap_or_else(|e| e.to_string());

        json = b64_tag(json, "hash");
        json = omit_tag(json, "pad");

        json
    }
}

impl std::fmt::Display for ManifestReport {
    fn fmt(&self, f: &mut std::fmt::Formatter<'_>) -> std::fmt::Result {
        f.write_str(&self.to_json())
    }
}

// used to report information from signature data
#[derive(Default, Debug, Deserialize, Serialize)]
struct SignatureReport {
    alg: String,
    // human readable issuing authority for this signature
    #[serde(skip_serializing_if = "Option::is_none")]
    issuer: Option<String>,
    // the time the signature was created
    #[serde(skip_serializing_if = "Option::is_none")]
    time: Option<String>,
}

// replace the value of any field in the json string with a given key with the string <omitted>
fn omit_tag(mut json: String, tag: &str) -> String {
    while let Some(index) = json.find(&format!("\"{}\": [", tag)) {
        if let Some(idx2) = json[index..].find(']') {
            json = format!(
                "{}\"{}\": \"<omitted>\"{}",
                &json[..index],
                tag,
                &json[index + idx2 + 1..]
            );
        }
    }
    json
}

// make a base64 hash from the value of any field in the json string with key base64 hash
fn b64_tag(mut json: String, tag: &str) -> String {
    while let Some(index) = json.find(&format!("\"{}\": [", tag)) {
        if let Some(idx2) = json[index..].find(']') {
            let idx3 = json[index..].find('[').unwrap_or_default(); // ok since we just found it
            let bytes: Vec<u8> =
                serde_json::from_slice(json[index + idx3..index + idx2 + 1].as_bytes())
                    .unwrap_or_default();
            json = format!(
                "{}\"{}\": \"{}\"{}",
                &json[..index],
                tag,
                base64::encode(&bytes),
                &json[index + idx2 + 1..]
            );
        }
    }
    json
}

#[cfg(feature = "file_io")]
#[cfg(test)]
mod tests {
    #![allow(clippy::expect_used)]

    use super::ManifestStoreReport;
    use crate::utils::test::fixture_path;

    #[test]
    fn manifest_store_report() {
        let path = fixture_path("CIE-sig-CA.jpg");
        let report = ManifestStoreReport::from_file(&path).expect("load_from_asset");
        println!("{}", report);
    }

    #[test]
    fn manifest_dump_tree() {
        let asset_name = "CAIAIIICAICIICAIICICA.jpg";
        let path = fixture_path(asset_name);

        ManifestStoreReport::dump_tree(path).expect("dump_tree");
    }

    #[test]
    fn manifest_dump_svg() {
        let asset_name = "CAIAIIICAICIICAIICICA.jpg";
        let path = fixture_path(asset_name);

        ManifestStoreReport::dump_svg(path).expect("dump_tree");
    }

    #[test]
    fn manifest_dump_plantuml() {
        let asset_name = "CAIAIIICAICIICAIICICA.jpg";
        let path = fixture_path(asset_name);

        ManifestStoreReport::dump_plantuml(path).expect("dump_tree");
    }

    #[test]
    fn manifest_dump_certchain() {
        let asset_name = "CAIAIIICAICIICAIICICA.jpg";
        let path = fixture_path(asset_name);

        ManifestStoreReport::dump_cert_chain(path).expect("dump certs");
    }
}<|MERGE_RESOLUTION|>--- conflicted
+++ resolved
@@ -66,13 +66,8 @@
         let os_filename = path
             .as_ref()
             .file_name()
-<<<<<<< HEAD
-            .ok_or(crate::Error::BadParam("bad filename".to_string()))?;
-        let asset_name = os_filename.to_string_lossy().to_owned();
-=======
             .ok_or_else(|| crate::Error::BadParam("bad filename".to_string()))?;
         let asset_name = os_filename.to_string_lossy().into_owned();
->>>>>>> 0bdda9e6
 
         let (tree, root_token) = ManifestStoreReport::to_tree(&store, claim, &asset_name, false)?;
         fn walk_tree(tree: &Arena<String>, token: &Token) -> treeline::Tree<String> {
@@ -108,13 +103,8 @@
         let os_filename = path
             .as_ref()
             .file_name()
-<<<<<<< HEAD
-            .ok_or(crate::Error::BadParam("bad filename".to_string()))?;
-        let asset_name = os_filename.to_string_lossy().to_owned();
-=======
             .ok_or_else(|| crate::Error::BadParam("bad filename".to_string()))?;
         let asset_name = os_filename.to_string_lossy().into_owned();
->>>>>>> 0bdda9e6
 
         let mut objects: std::collections::HashSet<String> = std::collections::HashSet::new();
         let mut connections: Vec<u8> = Vec::new();
@@ -200,13 +190,8 @@
         let os_filename = path
             .as_ref()
             .file_name()
-<<<<<<< HEAD
-            .ok_or(crate::Error::BadParam("bad filename".to_string()))?;
-        let asset_name = os_filename.to_string_lossy().to_owned();
-=======
             .ok_or_else(|| crate::Error::BadParam("bad filename".to_string()))?;
         let asset_name = os_filename.to_string_lossy().into_owned();
->>>>>>> 0bdda9e6
 
         fn walk_tree(tree: &Arena<String>, token: &Token, vg: &mut VisualGraph) -> Result<()> {
             token.children_tokens(tree).fold(
