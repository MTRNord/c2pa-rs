// Copyright 2024 Adobe. All rights reserved.
// This file is licensed to you under the Apache License,
// Version 2.0 (http://www.apache.org/licenses/LICENSE-2.0)
// or the MIT license (http://opensource.org/licenses/MIT),
// at your option.

// Unless required by applicable law or agreed to in writing,
// this software is distributed on an "AS IS" BASIS, WITHOUT
// WARRANTIES OR REPRESENTATIONS OF ANY KIND, either express or
// implied. See the LICENSE-MIT and LICENSE-APACHE files for the
// specific language governing permissions and limitations under
// each license.

#[cfg(feature = "file_io")]
use std::path::Path;
use std::{
    cell::RefCell,
    io::{BufRead, BufReader, Cursor},
<<<<<<< HEAD
    path::Path,
=======
    sync::RwLock,
>>>>>>> f8c9be35
};

use config::{Config, FileFormat};
use serde_derive::{Deserialize, Serialize};

use crate::{utils::base64, Error, Result};

thread_local!(
    pub static SETTINGS: RefCell<Config> = RefCell::new(Config::try_from(&Settings::default()).unwrap_or_default())
);

// trait used to validate user input to make sure user supplied configurations are valid
pub(crate) trait SettingsValidate {
    // returns error if settings are invalid
    fn validate(&self) -> Result<()> {
        Ok(())
    }
}

// Settings for trust list feature
#[derive(Clone, Debug, Default, Deserialize, PartialEq, Serialize)]
#[allow(unused)]
pub(crate) struct Trust {
    private_anchors: Option<String>,
    trust_anchors: Option<String>,
    trust_config: Option<String>,
    allowed_list: Option<String>,
}

impl Trust {
    // load PEMs
    fn load_trust_from_data(&self, trust_data: &[u8]) -> Result<Vec<Vec<u8>>> {
        let mut certs = Vec::new();

        for pem_result in x509_parser::pem::Pem::iter_from_buffer(trust_data) {
            let pem = pem_result.map_err(|_e| Error::CoseInvalidCert)?;
            certs.push(pem.contents);
        }
        Ok(certs)
    }

    // sanity check to see if can parse trust settings
    fn test_load_trust(&self, allowed_list: &[u8]) -> Result<()> {
        // check pems
        if let Ok(cert_list) = self.load_trust_from_data(allowed_list) {
            if !cert_list.is_empty() {
                return Ok(());
            }
        }

        // try to load the of base64 encoded encoding of the sha256 hash of the certificate DER encoding
        let reader = Cursor::new(allowed_list);
        let buf_reader = BufReader::new(reader);
        let mut found_der_hash = false;

        let mut inside_cert_block = false;
        for l in buf_reader.lines().map_while(|v| v.ok()) {
            if l.contains("-----BEGIN") {
                inside_cert_block = true;
            }
            if l.contains("-----END") {
                inside_cert_block = false;
            }

            // sanity check that that is is base64 encoded and outside of certificate block
            if !inside_cert_block && base64::decode(&l).is_ok() && !l.is_empty() {
                found_der_hash = true;
            }
        }

        if found_der_hash {
            Ok(())
        } else {
            Err(Error::NotFound)
        }
    }
}

impl SettingsValidate for Trust {
    fn validate(&self) -> Result<()> {
        if let Some(ta) = &self.trust_anchors {
            self.test_load_trust(ta.as_bytes())?;
        }

        if let Some(pa) = &self.private_anchors {
            self.test_load_trust(pa.as_bytes())?;
        }

        if let Some(al) = &self.allowed_list {
            self.test_load_trust(al.as_bytes())?;
        }

        Ok(())
    }
}

// Settings for core C2PA-RS functionality
#[derive(Clone, Debug, Deserialize, PartialEq, Serialize)]
#[allow(unused)]
pub(crate) struct Core {
    debug: bool,
    hash_alg: String,
    salt_jumbf_boxes: bool,
    prefer_box_hash: bool,
    prefer_bmff_merkle_tree: bool,
    compress_manifests: bool,
    max_memory_usage: Option<u64>,
}

impl Default for Core {
    fn default() -> Self {
        Self {
            debug: false,
            hash_alg: "sha256".into(),
            salt_jumbf_boxes: true,
            prefer_box_hash: false,
            prefer_bmff_merkle_tree: false,
            compress_manifests: true,
            max_memory_usage: None,
        }
    }
}

impl SettingsValidate for Core {
    fn validate(&self) -> Result<()> {
        match self.hash_alg.as_str() {
            "sha256" | "sha384" | "sha512" => Ok(()),
            _ => Err(Error::UnsupportedType),
        }
    }
}

// Settings for verification options
#[derive(Clone, Debug, Deserialize, PartialEq, Serialize)]
#[allow(unused)]
pub(crate) struct Verify {
    verify_after_reading: bool,
    verify_after_sign: bool,
    verify_trust: bool,
    ocsp_fetch: bool,
    remote_manifest_fetch: bool,
}

impl Default for Verify {
    fn default() -> Self {
        Self {
            verify_after_reading: true,
            verify_after_sign: true,
            verify_trust: false,
            ocsp_fetch: false,
            remote_manifest_fetch: true,
        }
    }
}

impl SettingsValidate for Verify {}

// Settings for Builder API options
#[derive(Clone, Debug, Deserialize, PartialEq, Serialize)]
#[allow(unused)]
pub(crate) struct Builder {
    auto_thumbnail: bool,
}

impl Default for Builder {
    fn default() -> Self {
        Self {
            auto_thumbnail: true,
        }
    }
}

impl SettingsValidate for Builder {}

// Settings configuration for C2PA-RS.  Default configuration values
// are lazy loaded on first use.  Values can also be loaded from a configuration
// file or by setting specific value via code.  There is a single configuration
// setting for the entire C2PA-RS instance.
#[derive(Clone, Debug, Default, Deserialize, PartialEq, Serialize)]
#[allow(unused)]
pub(crate) struct Settings {
    trust: Trust,
    core: Core,
    verify: Verify,
    builder: Builder,
}

impl Settings {
    #[allow(unused)]
    #[cfg(feature = "file_io")]
    pub fn from_file<P: AsRef<Path>>(setting_path: P) -> Result<Self> {
        let ext = setting_path
            .as_ref()
            .extension()
            .ok_or(Error::UnsupportedType)?
            .to_string_lossy();

        let setting_buf = std::fs::read(&setting_path).map_err(Error::IoError)?;
        Settings::from_string(&String::from_utf8_lossy(&setting_buf), &ext)
    }

    #[allow(unused)]
    pub fn from_string(settings_str: &str, format: &str) -> Result<Self> {
        let f = match format.to_lowercase().as_str() {
            "json" => FileFormat::Json,
            "json5" => FileFormat::Json5,
            //"ini" => FileFormat::Ini,
            "toml" => FileFormat::Toml,
            //"yaml" => FileFormat::Yaml,
            "ron" => FileFormat::Ron,
            _ => return Err(Error::UnsupportedType),
        };

        let new_config = Config::builder()
            .add_source(config::File::from_str(settings_str, f))
            .build()
            .map_err(|_e| Error::BadParam("could not parse configuration file".into()))?;

        let mut update_config = SETTINGS.with_borrow(|current_settings| {
            Config::builder()
                .add_source(current_settings.clone())
                .add_source(new_config)
                .build() // merge overrides, allows for partial changes
        });

        match update_config {
            Ok(update_config) => {
                // sanity check the values before committing
                let settings = update_config
                    .clone()
                    .try_deserialize::<Settings>()
                    .map_err(|_e| {
                        Error::BadParam("configuration file contains unrecognized param".into())
                    })?;

                settings.validate()?;

                SETTINGS.set(update_config);

                Ok(settings)
            }
            Err(_) => Err(Error::OtherError("could not update configuration".into())),
        }
    }
}

impl SettingsValidate for Settings {
    fn validate(&self) -> Result<()> {
        self.trust.validate()?;
        self.core.validate()?;
        self.trust.validate()?;
        self.builder.validate()
    }
}

// Get snapshot of the Settings objects, returns None if there is an error
#[allow(unused)]
pub(crate) fn get_settings() -> Option<Settings> {
    SETTINGS.with(|source| {
        let config = source.borrow().clone();
        match config.try_deserialize::<Settings>() {
            Ok(s) => Some(s),
            Err(_) => None,
        }
    })
}

// Load settings from configuration file
#[allow(unused)]
#[cfg(feature = "file_io")]
pub(crate) fn load_settings<P: AsRef<Path>>(settings_path: P) -> Result<()> {
    let ext = settings_path
        .as_ref()
        .extension()
        .ok_or(Error::UnsupportedType)?
        .to_string_lossy();

    let setting_buf = std::fs::read(&settings_path).map_err(Error::IoError)?;

    load_settings_from_str(&String::from_utf8_lossy(&setting_buf), &ext)
}

/// Load settings form string representation of the configuration.  Format of configuration must be supplied.
#[allow(unused)]
pub fn load_settings_from_str(settings_str: &str, format: &str) -> Result<()> {
    Settings::from_string(settings_str, format).map(|_| ())
}

// Save the current configuration to a json file.
#[allow(unused)]
#[cfg(feature = "file_io")]
pub(crate) fn save_settings_as_json<P: AsRef<Path>>(settings_path: P) -> Result<()> {
    let settings =
        get_settings().ok_or(Error::OtherError("could not get current settings".into()))?;

    let settings_json = serde_json::to_string_pretty(&settings).map_err(Error::JsonError)?;

    std::fs::write(settings_path, settings_json.as_bytes()).map_err(Error::IoError)
}

// Set a Settings value by path reference.  The path is nested names of of the Settings objects
// separated by "." notation.  For example "core.hash_alg" would set settings.core.hash_alg value.
// The nesting can be arbitrarily deep based on the Settings definition.
#[allow(unused)]
pub(crate) fn set_settings_value<T: Into<config::Value>>(value_path: &str, value: T) -> Result<()> {
    let c = SETTINGS.take();

    let update_config = Config::builder()
        .add_source(c.clone())
        .set_override(value_path, value);

    if let Ok(updated) = update_config {
        let update_config = updated
            .build()
            .map_err(|_e| Error::OtherError("could not update configuration".into()))?;

        let settings = update_config
            .clone()
            .try_deserialize::<Settings>()
            .map_err(|_e| {
                Error::BadParam("configuration file contains unrecognized param".into())
            })?;
        settings.validate()?;

        SETTINGS.set(update_config);

        Ok(())
    } else {
        SETTINGS.set(c);
        Err(Error::OtherError("could not save settings".into()))
    }
}

// Get a Settings value by path reference.  The path is nested names of of the Settings objects
// separated by "." notation.  For example "core.hash_alg" would get the settings.core.hash_alg value.
// The nesting can be arbitrarily deep based on the Settings definition.
#[allow(unused)]
pub(crate) fn get_settings_value<'de, T: serde::de::Deserialize<'de>>(
    value_path: &str,
) -> Result<T> {
    SETTINGS.with(|current_settings| {
        current_settings
            .borrow()
            .get::<T>(value_path)
            .map_err(|_| Error::NotFound)
    })
}

// Set settings back to the default values.  Current use case is for testing.
#[allow(unused)]
pub fn reset_default_settings() -> Result<()> {
    if let Ok(default_settings) = Config::try_from(&Settings::default()) {
        SETTINGS.set(default_settings);
        Ok(())
    } else {
        Err(Error::OtherError("could not save settings".into()))
    }
}

#[cfg(test)]
pub mod tests {
    #![allow(clippy::panic)]
    #![allow(clippy::unwrap_used)]

    use super::*;

    #[test]
    fn test_get_defaults() {
        let settings = get_settings().unwrap();

        assert_eq!(settings.core, Core::default());
        assert_eq!(settings.trust, Trust::default());
        assert_eq!(settings.verify, Verify::default());
<<<<<<< HEAD
        assert_eq!(settings.manifest, Manifest::default());
=======
        assert_eq!(settings.builder, Builder::default());

        reset_default_settings().unwrap();
>>>>>>> f8c9be35
    }

    #[test]
    fn test_get_val_by_direct_path() {
        // you can do this for all values but if these sanity checks pass they all should if the path is correct
        assert_eq!(
            get_settings_value::<String>("core.hash_alg").unwrap(),
            Core::default().hash_alg
        );
        assert_eq!(
            get_settings_value::<bool>("builder.auto_thumbnail").unwrap(),
            Builder::default().auto_thumbnail
        );
        assert_eq!(
            get_settings_value::<Option<String>>("trust.private_anchors").unwrap(),
            Trust::default().private_anchors
        );

        // test getting full objects
        assert_eq!(get_settings_value::<Core>("core").unwrap(), Core::default());
        assert_eq!(
            get_settings_value::<Verify>("verify").unwrap(),
            Verify::default()
        );
        assert_eq!(
            get_settings_value::<Builder>("builder").unwrap(),
            Builder::default()
        );
        assert_eq!(
            get_settings_value::<Trust>("trust").unwrap(),
            Trust::default()
        );

        // test implicit deserialization
        let hash_alg: String = get_settings_value("core.hash_alg").unwrap();
        let remote_manifest_fetch: bool =
            get_settings_value("verify.remote_manifest_fetch").unwrap();
        let auto_thumbnail: bool = get_settings_value("builder.auto_thumbnail").unwrap();
        let private_anchors: Option<String> = get_settings_value("trust.private_anchors").unwrap();

        assert_eq!(hash_alg, Core::default().hash_alg);
        assert_eq!(
            remote_manifest_fetch,
            Verify::default().remote_manifest_fetch
        );
        assert_eq!(auto_thumbnail, Builder::default().auto_thumbnail);
        assert_eq!(private_anchors, Trust::default().private_anchors);

        // test implicit deserialization on objects
        let core: Core = get_settings_value("core").unwrap();
        let verify: Verify = get_settings_value("verify").unwrap();
        let builder: Builder = get_settings_value("builder").unwrap();
        let trust: Trust = get_settings_value("trust").unwrap();

        assert_eq!(core, Core::default());
        assert_eq!(verify, Verify::default());
        assert_eq!(builder, Builder::default());
        assert_eq!(trust, Trust::default());
    }

    #[test]
    fn test_set_val_by_direct_path() {
        let ts = include_bytes!("../tests/fixtures/certs/trust/test_cert_root_bundle.pem");

        // test updating values
        set_settings_value("core.hash_alg", "sha512").unwrap();
        set_settings_value("verify.remote_manifest_fetch", false).unwrap();
        set_settings_value("builder.auto_thumbnail", false).unwrap();
        set_settings_value(
            "trust.private_anchors",
            Some(String::from_utf8(ts.to_vec()).unwrap()),
        )
        .unwrap();

        assert_eq!(
            get_settings_value::<String>("core.hash_alg").unwrap(),
            "sha512"
        );
        assert!(!get_settings_value::<bool>("verify.remote_manifest_fetch").unwrap());
        assert!(!get_settings_value::<bool>("builder.auto_thumbnail").unwrap());
        assert_eq!(
            get_settings_value::<Option<String>>("trust.private_anchors").unwrap(),
            Some(String::from_utf8(ts.to_vec()).unwrap())
        );

        // the current config should be different from the defaults
        assert_ne!(get_settings_value::<Core>("core").unwrap(), Core::default());
        assert_ne!(
            get_settings_value::<Verify>("verify").unwrap(),
            Verify::default()
        );
        assert_ne!(
            get_settings_value::<Builder>("builder").unwrap(),
            Builder::default()
        );
        assert_ne!(
            get_settings_value::<Trust>("trust").unwrap(),
            Trust::default()
        );
    }

    #[cfg(feature = "file_io")]
    #[test]
    fn test_save_load() {
        let temp_dir = tempfile::tempdir().unwrap();
        let op = crate::utils::test::temp_dir_path(&temp_dir, "sdk_config.json");

        save_settings_as_json(&op).unwrap();

        load_settings(&op).unwrap();
        let settings = get_settings().unwrap();

        assert_eq!(settings, Settings::default());
    }

    #[cfg(feature = "file_io")]
    #[test]
    fn test_save_load_from_string() {
        let temp_dir = tempfile::tempdir().unwrap();
        let op = crate::utils::test::temp_dir_path(&temp_dir, "sdk_config.json");

        save_settings_as_json(&op).unwrap();

        let setting_buf = std::fs::read(&op).unwrap();

        load_settings_from_str(&String::from_utf8_lossy(&setting_buf), "json").unwrap();
        let settings = get_settings().unwrap();

        assert_eq!(settings, Settings::default());
    }

    #[test]
    fn test_partial_loading() {
        // we support just changing the fields you are interested in changing
        // here is an example of incomplete structures only overriding specific
        // fields

        let modified_core = r#"{
            "core": {
                "debug": true,
                "hash_alg": "sha512",
                "max_memory_usage": 123456
            }
        }"#;

        load_settings_from_str(modified_core, "json").unwrap();

        // see if updated values match
        assert!(get_settings_value::<bool>("core.debug").unwrap());
        assert_eq!(
            get_settings_value::<String>("core.hash_alg").unwrap(),
            "sha512".to_string()
        );
        assert_eq!(
            get_settings_value::<u32>("core.max_memory_usage").unwrap(),
            123456u32
        );

        // check a few defaults to make sure they are still there
        assert_eq!(
            get_settings_value::<bool>("builder.auto_thumbnail").unwrap(),
            Builder::default().auto_thumbnail
        );

        assert_eq!(
            get_settings_value::<bool>("core.salt_jumbf_boxes").unwrap(),
            Core::default().salt_jumbf_boxes
        );
    }

    #[test]
    fn test_bad_setting() {
        let modified_core = r#"{
            "core": {
                "debug": true,
                "hash_alg": "sha1000000",
                "max_memory_usage": 123456
            }
        }"#;

        assert!(load_settings_from_str(modified_core, "json").is_err());
    }
    #[test]
    fn test_hidden_setting() {
        let secret = r#"{
            "hidden": {
                "test1": true,
                "test2": "hello world",
                "test3": 123456
            }
        }"#;

        load_settings_from_str(secret, "json").unwrap();

        assert!(get_settings_value::<bool>("hidden.test1").unwrap());
        assert_eq!(
            get_settings_value::<String>("hidden.test2").unwrap(),
            "hello world".to_string()
        );
        assert_eq!(
            get_settings_value::<u32>("hidden.test3").unwrap(),
            123456u32
        );
    }
}<|MERGE_RESOLUTION|>--- conflicted
+++ resolved
@@ -16,11 +16,6 @@
 use std::{
     cell::RefCell,
     io::{BufRead, BufReader, Cursor},
-<<<<<<< HEAD
-    path::Path,
-=======
-    sync::RwLock,
->>>>>>> f8c9be35
 };
 
 use config::{Config, FileFormat};
@@ -394,13 +389,7 @@
         assert_eq!(settings.core, Core::default());
         assert_eq!(settings.trust, Trust::default());
         assert_eq!(settings.verify, Verify::default());
-<<<<<<< HEAD
-        assert_eq!(settings.manifest, Manifest::default());
-=======
         assert_eq!(settings.builder, Builder::default());
-
-        reset_default_settings().unwrap();
->>>>>>> f8c9be35
     }
 
     #[test]
